--- conflicted
+++ resolved
@@ -52,7 +52,6 @@
         this.acm = new this.serverless.providers.aws.sdk.ACM(acmCredentials);
         this.idempotencyToken = this.serverless.service.custom.customCertificate.idempotencyToken;
         this.writeCertInfoToFile = this.serverless.service.custom.customCertificate.writeCertInfoToFile || false;
-        this.rewriteRecords = this.serverless.service.custom.customCertificate.rewriteRecords || false;
         this.certInfoFileName = this.serverless.service.custom.customCertificate.certInfoFileName || 'cert-info.yml';
         this.subjectAlternativeNames = this.serverless.service.custom.customCertificate.subjectAlternativeNames || [];
         this.tags = this.serverless.service.custom.customCertificate.tags || {};
@@ -267,13 +266,12 @@
    * at least a short time after the cert has been created, thats why you should delay this call a bit after u created a new cert
    */
   createRecordSetForDnsValidation(certificate) {
-<<<<<<< HEAD
     return this.getHostedZoneId().then((hostedZoneIds) => {
 
       return Promise.all(hostedZoneIds.map(({ hostedZoneId, Name }) => {
         let changes = certificate.Certificate.DomainValidationOptions.filter(({DomainName}) => DomainName.endsWith(Name)).map((x) => {
           return {
-            Action: "CREATE",
+            Action: this.rewriteRecords ? "UPSERT" : "CREATE",
             ResourceRecordSet: {
               Name: x.ResourceRecord.Name,
               ResourceRecords: [
@@ -284,22 +282,6 @@
               TTL: 60,
               Type: x.ResourceRecord.Type
             }
-=======
-    return this.getHostedZoneId().then((hostedZoneId) => {
-
-      let changes = certificate.Certificate.DomainValidationOptions.map((x) => {
-        return {
-          Action: this.rewriteRecords ? "UPSERT" : "CREATE",
-          ResourceRecordSet: {
-            Name: x.ResourceRecord.Name,
-            ResourceRecords: [
-              {
-                Value: x.ResourceRecord.Value
-              }
-            ],
-            TTL: 60,
-            Type: x.ResourceRecord.Type
->>>>>>> 96e26572
           }
         });
 
